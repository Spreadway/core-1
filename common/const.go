--- conflicted
+++ resolved
@@ -7,9 +7,6 @@
 	TopicHubDiscover   = "hubDiscover"
 	TopicMinerDiscover = "minerDiscover"
 
-<<<<<<< HEAD
 	DefaultLogLevelGoEthereum = 3
-=======
 	DevelopmentMode = true
->>>>>>> b52ce34c
 )
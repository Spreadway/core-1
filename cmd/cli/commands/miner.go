--- conflicted
+++ resolved
@@ -62,7 +62,6 @@
 
 func printMinerStatus(cmd *cobra.Command, minerID string, metrics *pb.InfoReply) {
 	if isSimpleFormat() {
-<<<<<<< HEAD
 		if metrics.Name == "" {
 			cmd.Printf("Miner: \"%s\":\r\n", minerID)
 		} else {
@@ -77,32 +76,25 @@
 		}
 
 		cmd.Println("Miner tasks:")
-		if len(metrics.Stats) == 0 {
+		if len(metrics.GetUsage()) == 0 {
 			cmd.Println("  No active tasks")
 		} else {
-			for task, stat := range metrics.Stats {
-				cmd.Printf("  ID: %s\r\n", task)
-				cmd.Printf("      CPU: %d\r\n", stat.CPU.TotalUsage)
-				cmd.Printf("      RAM: %s\r\n", ds.ByteSize(stat.Memory.MaxUsage).HR())
-=======
-		if len(metrics.GetUsage()) == 0 {
-			cmd.Println("Miner is idle")
-		} else {
-			cmd.Println("Miner tasks:")
+			cmd.Println("  Miner tasks:")
 			for task, usage := range metrics.Usage {
-				cmd.Printf("  ID: %s\r\n", task)
-				cmd.Printf("      CPU: %d\r\n", usage.Cpu.Total)
-				cmd.Printf("      RAM: %s\r\n", ds.ByteSize(usage.Memory.MaxUsage).String())
-				cmd.Printf("      NET:\r\n")
+				cmd.Printf("    ID: %s\r\n", task)
+				cmd.Printf("        CPU: %d\r\n", usage.Cpu.Total)
+				cmd.Printf("        RAM: %s\r\n", ds.ByteSize(usage.Memory.MaxUsage).HR())
 
-				for i, net := range usage.Network {
-					cmd.Printf("          %s:\r\n", i)
-					cmd.Printf("            Tx/Rx bytes: %d/%d\r\n", net.TxBytes, net.RxBytes)
-					cmd.Printf("            Tx/Rx packets: %d/%d\r\n", net.TxPackets, net.RxPackets)
-					cmd.Printf("            Tx/Rx errors: %d/%d\r\n", net.TxErrors, net.RxErrors)
-					cmd.Printf("            Tx/Rx dropped: %d/%d\r\n", net.TxDropped, net.RxDropped)
+				if len(usage.Network) > 0 {
+					cmd.Printf("        NET:\r\n")
+					for i, net := range usage.Network {
+						cmd.Printf("          %s:\r\n", i)
+						cmd.Printf("            Tx/Rx bytes: %d/%d\r\n", net.TxBytes, net.RxBytes)
+						cmd.Printf("            Tx/Rx packets: %d/%d\r\n", net.TxPackets, net.RxPackets)
+						cmd.Printf("            Tx/Rx errors: %d/%d\r\n", net.TxErrors, net.RxErrors)
+						cmd.Printf("            Tx/Rx dropped: %d/%d\r\n", net.TxDropped, net.RxDropped)
+					}
 				}
->>>>>>> 7a0c824a
 			}
 		}
 	} else {
